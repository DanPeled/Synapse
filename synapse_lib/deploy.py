--- conflicted
+++ resolved
@@ -26,7 +26,7 @@
     gitignore_path = os.path.join(parentPath, ".gitignore")
     if os.path.exists(gitignore_path):
         with open(gitignore_path) as f:
-            spec = pathspec.PathSpec.from_lines("gitwildmatch", f.readlines())
+            spec = pathspec.PathSpec.from_lines("gitwildmatch", f)
             return spec
     return pathspec.PathSpec([])
 
@@ -61,7 +61,9 @@
         return False
 
 
-def build_project_remotely(ssh) -> Tuple[bool, timedelta]:
+def build_project_remotely(
+    ssh, origin_path: Path, remote_path
+) -> Tuple[bool, timedelta]:
     """Compile Python files on the remote system."""
     print("Building remotely...")
     build_start = datetime.now()
@@ -69,7 +71,7 @@
     compiled_files = 0
 
     # Transfer files and count the Python files
-    for root, _, files in os.walk("."):
+    for root, _, files in os.walk(origin_path):
         total_files += sum(1 for file in files if file.endswith(".py"))
 
     if total_files == 0:
@@ -96,16 +98,7 @@
     return True, build_end - build_start
 
 
-<<<<<<< HEAD
-def deploy(hostname, port, username, password, remote_path):
-    tarball_path = getTarballPath()
-    ssh = paramiko.SSHClient()
-    ssh.set_missing_host_key_policy(paramiko.AutoAddPolicy())
-
-    ssh.connect(hostname, port, username, password)
-=======
-def deploy(ssh, tarball_path):
->>>>>>> 5b28cc5a
+def deploy(ssh, tarball_path, remote_path, password):
     ssh.exec_command(f"mkdir -p {remote_path}")
 
     sftp = ssh.open_sftp()
@@ -121,19 +114,12 @@
 
     # Wait for the command to complete and print any output/errors
     t.sleep(1)
-    if stdout:
-        print(stdout.read().decode())
-    if stderr:
-        print(stderr.read().decode())
+    print(stdout.read().decode())
+    print(stderr.read().decode())
 
     print(f"Service {service_name} restarted.")
 
     sftp.close()
-
-
-def getTarballPath():
-    tarball_path = "/tmp/deploy.tar.gz"
-    return tarball_path
 
 
 if __name__ == "__main__":
@@ -145,8 +131,9 @@
     current_folder = os.getcwd()
     remote_path = "~/Synapse/"
     gitignore_spec = get_gitignore_specs(Path(os.getcwd()))
+    tarball_path = "/tmp/deploy.tar.gz"
 
-    with tarfile.open(getTarballPath(), "w:gz") as tar:
+    with tarfile.open(tarball_path, "w:gz") as tar:
         add_files_to_tar(tar, current_folder, gitignore_spec)
 
     # Establish SSH connection to the remote server
@@ -156,17 +143,10 @@
     ssh.connect(hostname, port, username, password)
 
     # Build project remotely
-    build_OK, time = build_project_remotely(ssh)
+    build_OK, time = build_project_remotely(ssh, Path("."), remote_path)
     if build_OK:
-<<<<<<< HEAD
-        print(f"Built successfully in {time.total_seconds()} seconds")
-        print(f"Connecting via SSH to {username}@{hostname}...")
-        deploy(hostname, port, username, password, remote_path)
-        print(f"Deployment to {username}@{hostname}:{remote_path} complete.")
-=======
         print(f"Built remotely in {time.total_seconds()} seconds")
-        deploy(ssh, tarball_path)
+        deploy(ssh, tarball_path, remote_path, password)
         print(f"Deployment to {username}@{hostname}:{remote_path} complete.")
 
-    ssh.close()
->>>>>>> 5b28cc5a
+    ssh.close()