--- conflicted
+++ resolved
@@ -1,7 +1,7 @@
 import json
 from dataclasses import dataclass
 from enum import Enum
-from typing import Dict, Final, List, Optional, Set, Union
+from typing import Any, Dict, Final, List, Optional, Set, Union
 
 import cv2
 import log
@@ -10,9 +10,14 @@
 from core.pipeline import GlobalSettings, Pipeline, PipelineSettings
 from core.stypes import Frame
 from cv2.typing import MatLike
-from pupil_apriltags import Detector
-from wpimath.geometry import (Pose2d, Pose3d, Quaternion, Rotation3d,
-                              Transform3d, Translation3d)
+from wpimath.geometry import (
+    Pose2d,
+    Pose3d,
+    Quaternion,
+    Rotation3d,
+    Transform3d,
+    Translation3d,
+)
 
 
 @dataclass
@@ -86,7 +91,6 @@
             self.getCameraMatrix(cameraIndex), dtype=np.float32
         )
 
-<<<<<<< HEAD
         self.distCoeffs = np.array(self.getDistCoeffs(cameraIndex), dtype=np.float32)
         self.camera_transform = self.getCameraTransform(cameraIndex)
         self.apriltagDetector: apriltag.AprilTagDetector = apriltag.AprilTagDetector()
@@ -103,19 +107,12 @@
             )
         )
 
-        self.detector = Detector(families=ApriltagPipeline.kTagFamily, nthreads=4)
-
-=======
         self.distCoeffs: np.ndarray = np.array(
             self.getDistCoeffs(cameraIndex), dtype=np.float32
         )
         self.camera_transform: Optional[Transform3d] = self.getCameraTransform(
             cameraIndex
         )
-        self.detector: Detector = Detector(
-            families=ApriltagPipeline.kTagFamily, nthreads=4
-        )
->>>>>>> 23bbab25
         ApriltagPipeline.fmap = ApriltagFieldJson.loadField("config/fmap.json")
 
     def process_frame(self, img, timestamp: float) -> Frame:
@@ -280,7 +277,7 @@
         camConfig = GlobalSettings.getCameraConfig(cameraIndex)
         if camConfig:
             measured_res = camConfig.measuredRes
-            current_res = (self.getSetting("width"), self.getSetting("height"))
+            current_res = [self.getSetting("width"), self.getSetting("height")]
 
             if current_res[0] and current_res[1]:
                 if measured_res != current_res:
