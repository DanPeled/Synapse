import time
from typing import Optional
from ntcore import NetworkTableInstance
from synapse.log import err, log


class NtClient:
    """
    A class that handles the connection and communication with a NetworkTables server.
    It can be configured as either a client or a server.

    Attributes:
        INSTANCE (Optional[NtClient]): A singleton instance of the NtClient class.
        nt_inst (NetworkTableInstance): The instance of NetworkTableInstance used for communication.
        server (Optional[NetworkTableInstance]): The server instance if the client is running as a server, otherwise None.
    """

    INSTANCE: Optional["NtClient"] = None
    TABLE: str = ""

    def setup(self, team_number: int, name: str, is_server: bool = False) -> bool:
        """
        Sets up the NetworkTables client or server, and attempts to connect to the specified server.

        Args:
            server_name (str): The name of the NetworkTables server to connect to or host.
            name (str): The name of the client or server instance.
            is_server (bool): Flag indicating whether the instance should act as a server (default is False).

        Returns:
            bool: True if the connection or server start was successful, False if it timed out.
        """
        NtClient.INSTANCE = self
<<<<<<< HEAD
        NtClient.TABLE = name
=======

        # Initialize NetworkTables instance
>>>>>>> 238f8dac
        self.nt_inst = NetworkTableInstance.getDefault()

        # If acting as a server, create and start the server instance
        if is_server:
            self.server = NetworkTableInstance.create()
            self.server.startServer("127.0.0.1")
            self.nt_inst.setServer("127.0.0.1")
            log(f"Server started with name {name}.")
        else:
            self.server = None
            self.nt_inst.setServerTeam(team_number)

        # Client mode: set the server and start the client
        self.nt_inst.startClient4(name)

        # Attempt to connect to the server with a timeout of 120 seconds
        timeout = 120  # seconds
        start_time = time.time()

        while not self.nt_inst.isConnected():
            curr = time.time() - start_time
            if curr > timeout:
                err(
                    f"connection to server ({'127.0.0.1' if is_server else team_number}) from client ({name}) timed out after {curr} seconds"
                )
                return False
            log(f"Trying to connect to {team_number}...")
            time.sleep(1)

        return True<|MERGE_RESOLUTION|>--- conflicted
+++ resolved
@@ -31,12 +31,8 @@
             bool: True if the connection or server start was successful, False if it timed out.
         """
         NtClient.INSTANCE = self
-<<<<<<< HEAD
-        NtClient.TABLE = name
-=======
 
         # Initialize NetworkTables instance
->>>>>>> 238f8dac
         self.nt_inst = NetworkTableInstance.getDefault()
 
         # If acting as a server, create and start the server instance
