import importlib.util
import os
import threading
import time
import traceback
from dataclasses import dataclass
from typing import Any, Dict, List, Optional, Type, Union

import cv2
import ntcore
import numpy as np
from cscore import CameraServer, CvSink, CvSource, UsbCamera, VideoMode
from ntcore import Event, EventFlags, NetworkTable
from synapse.log import err, log
from synapse.nt_client import NtClient
from synapse.pipeline import Pipeline, PipelineSettings


@dataclass
class CameraBinding:
    path: str
    name: str


class PipelineHandler:
    NT_TABLE = "Synapse"

    def __init__(self, directory: str):
        """
        Initializes the handler, loads all pipeline classes in the specified directory.
        :param directory: Root directory to search for pipeline files
        """
        self.directory = directory
        self.cameras: Dict[int, UsbCamera] = {}
        self.pipeline_map: Dict[int, Union[Type[Pipeline], List[Type[Pipeline]]]] = {}
        self.pipeline_instances: Dict[int, List[Pipeline]] = {}
        self.pipeline_settings: Dict[int, PipelineSettings] = {}
        self.default_pipeline_indexes: Dict[int, int] = {}
        self.pipeline_bindings: Dict[int, int] = {}
        self.pipeline_types: Dict[int, str] = {}
        self.pipeline_subscribers: Dict[int, ntcore.IntegerSubscriber] = {}
        self.outputs: Dict[int, CvSource] = {}
        self.sinks: Dict[int, CvSink] = {}

    def setup(self, settings: Dict[Any, Any]):
        self.pipelines = self.loadPipelines()
        self.camera_bindings = self.setupCameraBindings(
            settings["global"]["camera_configs"]
        )

    def setupCameraBindings(self, cameras_yml: dict):
        bindings: Dict[int, CameraBinding] = {}

        for index in cameras_yml.keys():
            bindings[index] = CameraBinding(
                cameras_yml[index]["path"], cameras_yml[index]["name"]
            )

        return bindings

    def loadPipelines(self) -> Dict[str, Type[Pipeline]]:
        """
        Loads all classes that extend Pipeline from Python files in the directory.
        :return: A dictionary of Pipeline subclasses
        """
        log("Loading pipelines...")
        pipelines = {}
        for root, _, files in os.walk(self.directory):
            for file in files:
                if file.endswith(".py"):
                    file_path = os.path.join(root, file)
                    module_name = file[:-3]  # Remove .py extension

                    try:
                        # Load module directly from file path
                        spec = importlib.util.spec_from_file_location(
                            module_name, file_path
                        )
                        if spec is None or spec.loader is None:
                            continue

                        module = importlib.util.module_from_spec(spec)
                        spec.loader.exec_module(module)

                        # Look for Pipeline subclasses in the loaded module
                        for attr in dir(module):
                            cls = getattr(module, attr)
                            if (
                                isinstance(cls, type)
                                and issubclass(cls, Pipeline)
                                and cls is not Pipeline
                            ):
                                if cls.__is_enabled__:
                                    log(f"Loaded {cls.__name__} pipeline")
                                    pipelines[cls.__name__] = cls
                    except Exception as e:
                        err(
                            f"while loading {file_path}: {e}"
                        )  # Consider using logging instead
                        traceback.print_exc()

        log("Loaded pipelines successfully")
        return pipelines

    def addCamera(self, camera_index: int) -> bool:
        """
        Adds a camera to the handler by opening it through OpenCV.
        :param camera_index: Camera index to open
        """
        if camera_index not in self.camera_bindings.keys():
            err(f"No camera defined for index {camera_index}")
            return False

        camera_config = self.camera_bindings[camera_index]

        path = camera_config.path

        if isinstance(path, int):
            path = int(path)

        camera = CameraServer.startAutomaticCapture(
            f"{PipelineHandler.NT_TABLE}/{self.getCameraTableName(camera_index)}/input",
<<<<<<< HEAD
            0,
=======
            path,
>>>>>>> bfe5aeb8
        )

        if camera.isConnected():
            self.cameras[camera_index] = camera
            log(f"Camera ({camera_config}, id={camera_index}) added successfully.")
            return True
        else:
            err(f"Failed to open camera {camera_index}.")
            return False

    def __setPipelineForCamera(
        self,
        camera_index: int,
        pipeline: Union[Type[Pipeline], List[Type[Pipeline]]],
        pipeline_config: PipelineSettings,
    ):
        """
        Sets the pipeline(s) to be used for a specific camera.
        :param camera_index: Index of the camera
        :param pipeline: A pipeline class or list of pipeline classes to assign to the camera
        """
        self.pipeline_map[camera_index] = pipeline
        # Create instances for each pipeline only when setting them
        if isinstance(pipeline, Type):
            pipeline = [pipeline]

        self.pipeline_instances[camera_index] = [
            pipeline_cls(
                settings=self.pipeline_settings[self.pipeline_bindings[camera_index]],
                camera_index=camera_index,
            )
            for pipeline_cls in pipeline
        ]

        for currPipeline in self.pipeline_instances[camera_index]:
            if NtClient.INSTANCE is not None:
                camera_table = self.getCameraTable(camera_index)

                if camera_table is not None:
                    setattr(currPipeline, "nt_table", camera_table)
                    setattr(currPipeline, "builder_cache", {})
                    currPipeline.setup()
                    pipeline_config.sendSettings(camera_table.getSubTable("settings"))
            self.setCameraConfigs(pipeline_config.getMap(), self.cameras[camera_index])

        # log(f"Set pipeline(s) for camera {camera_index}: {str(pipeline)}")

    def syncCurrentPipeline(self, camera_index: int):
        if NtClient.INSTANCE is not None:
            entry = NtClient.INSTANCE.nt_inst.getTable(
                PipelineHandler.NT_TABLE
            ).getEntry(f"{self.getCameraTableName(camera_index)}/pipeline")

            nt_pipeline = entry.getInteger(None)

            # print(f"pipeline: {pipeline}, entry : {entry.getName()}")

            if (
                nt_pipeline != self.pipeline_bindings[camera_index]
                and nt_pipeline is not None
            ):
                self.setPipelineByIndex(camera_index, nt_pipeline)

    def syncPipelineSettings(self, camera_index: int):
        settings = self.pipeline_settings[self.pipeline_bindings[camera_index]]
        for key, value in settings.getMap().items():
            nt_table = self.getCameraTable(camera_index)
            if nt_table is not None:
                nt_val = nt_table.getSubTable("settings").getValue(key, None)
                if nt_val != value:
                    self.pipeline_settings[self.pipeline_bindings[camera_index]][
                        key
                    ] = nt_val

                    self.setCameraConfigs(
                        settings=self.pipeline_settings[
                            self.pipeline_bindings[camera_index]
                        ].getMap(),
                        camera=self.cameras[camera_index],
                    )

    def getCameraTable(self, camera_index: int) -> Optional[NetworkTable]:
        if NtClient.INSTANCE is not None:
            return NtClient.INSTANCE.nt_inst.getTable(
                PipelineHandler.NT_TABLE
            ).getSubTable(self.getCameraTableName(camera_index))

    def setPipelineByIndex(self, camera_index: int, pipeline_index: int):
        if camera_index not in self.cameras.keys():
            err(
                f"Invalid camera_index {camera_index}. Must be in range(0, {len(self.cameras.keys())-1})."
            )
            return

        if pipeline_index not in self.pipeline_types.keys():
            err(
                f"Invalid pipeline_index {pipeline_index}. Must be one of {list(self.pipeline_types.keys())}."
            )
            self.setNTPipelineIndex(camera_index, self.pipeline_bindings[camera_index])
            return

        # If both indices are valid, proceed with the pipeline setting
        self.pipeline_bindings[camera_index] = pipeline_index

        self.setNTPipelineIndex(
            camera_index=camera_index, pipeline_index=pipeline_index
        )

        settings = self.pipeline_settings[pipeline_index]

        # if camera_index in self.cameras.keys():
        #     self.cameras[camera_index].setVideoMode(
        #         fps=100,
        #         pixelFormat=VideoMode.PixelFormat.kMJPEG,
        #         width=int(settings["width"]),  # pyright: ignore
        #         height=int(settings["height"]),  # pyright: ignore
        #     )

        self.__setPipelineForCamera(
            camera_index=camera_index,
            pipeline=self.pipelines[self.pipeline_types[pipeline_index]],
            pipeline_config=settings,
        )

        log(f"Set pipeline #{pipeline_index} for camera ({camera_index})")

    def setNTPipelineIndex(self, camera_index: int, pipeline_index: int):
        if NtClient.INSTANCE is not None:
            NtClient.INSTANCE.nt_inst.getTable(PipelineHandler.NT_TABLE).getEntry(
                f"{self.getCameraTableName(camera_index)}/pipeline"
            ).setInteger(pipeline_index)

    def getCameraOutputs(self):
        return {
            i: CameraServer.putVideo(
                f"{PipelineHandler.NT_TABLE}/{self.getCameraTableName(i)}/output",
                width=int(
                    self.pipeline_settings[self.pipeline_bindings[i]].getMap()[  # pyright: ignore
                        "width"
                    ]
                ),
                height=int(
                    self.pipeline_settings[self.pipeline_bindings[i]].getMap()[  # pyright: ignore
                        "height"
                    ]
                ),
            )
            for i in self.cameras.keys()
        }

    def run(self):
        """
        Runs the assigned pipelines on each frame captured from the cameras in parallel.
        """
        try:
            self.sinks = {
                i: CameraServer.getVideo(self.cameras[i]) for i in self.cameras.keys()
            }

            log("Set up sinks array")
            frame_buffers = {
                i: np.zeros((1920, 1080, 3), dtype=np.uint8)
                for i in self.cameras.keys()
            }

            log("Set up frame buffers")

            self.outputs = self.getCameraOutputs()
            log("Set up outputs array")

            def process_camera(camera_index: int):
                sink = self.sinks[camera_index]
                frame_buffer = frame_buffers[camera_index]
                output = self.outputs[camera_index]

                while True:
                    start_time = time.time()  # Start time for FPS calculation
                    ret, frame = sink.grabFrame(frame_buffer)

                    if ret == 0 or frame is None:
                        continue

                    # Retrieve the pipeline instances for the current camera
                    assigned_pipelines = self.pipeline_instances.get(camera_index, [])
                    processed_frame: Any = frame

                    # Process the frame through each assigned pipeline
                    for pipeline in assigned_pipelines:
                        processed_frame = pipeline.process_frame(frame, start_time)

                    end_time = time.time()  # End time for FPS calculation
                    fps = 1.0 / (end_time - start_time)  # Calculate FPS

                    # Overlay FPS on the frame
                    cv2.putText(
                        processed_frame,
                        f"FPS: {fps:.2f}",
                        (10, 30),
                        cv2.FONT_HERSHEY_SIMPLEX,
                        1,
                        (0, 255, 0),
                        2,
                    )

                    if processed_frame is not None:
                        output.putFrame(processed_frame)

                    if NtClient.INSTANCE is not None:
                        self.syncCurrentPipeline(camera_index)
                        self.syncPipelineSettings(camera_index)

            # Create and start a thread for each camera
            threads = []
            for pipeline_index in self.cameras.keys():
                thread = threading.Thread(target=process_camera, args=(pipeline_index,))
                thread.daemon = True  # Daemon threads will automatically close on exit
                threads.append(thread)
                thread.start()

            # Keep the main thread alive to allow all camera threads to run
            while True:
                time.sleep(1)

        finally:
            self.cleanup()

    def setupNetworkTables(self):
        log("Setting up networktables...")

        def keepCurrentPipelineUpdatedListener(
            table: ntcore.NetworkTable, key: str, _: Event
        ) -> None:
            index = int(key.replace("camera", "").replace("pipeline", ""))
            self.setPipelineByIndex(
                camera_index=index,
                pipeline_index=table.getEntry(key).getInteger(
                    defaultValue=self.default_pipeline_indexes[index]
                ),
            )

        if NtClient.INSTANCE is not None:
            inst = NtClient.INSTANCE.server or NtClient.INSTANCE.nt_inst

            table: ntcore.NetworkTable = inst.getTable(PipelineHandler.NT_TABLE)

            for i in self.cameras.keys():
                topicName = f"{self.getCameraTableName(i)}/pipeline"

                topic = inst.getTable(PipelineHandler.NT_TABLE).getIntegerTopic(
                    topicName
                )

                pub = topic.publish(ntcore.PubSubOptions(keepDuplicates=True))
                pub.setDefault(self.default_pipeline_indexes[i])

                sub = topic.subscribe(
                    self.default_pipeline_indexes[i],
                    ntcore.PubSubOptions(keepDuplicates=True, pollStorage=10),
                )

                NtClient.INSTANCE.nt_inst.getTable(PipelineHandler.NT_TABLE).getEntry(
                    topicName
                ).setInteger(sub.get())

                self.pipeline_subscribers[i] = sub

                log(f"Added listener for camera {i}, entry:{topic.getName()}")

                table.addListener(
                    key=topicName,
                    eventMask=EventFlags.kImmediate,
                    listener=keepCurrentPipelineUpdatedListener,
                )
            log("Set up settings successfully")
        else:
            err("NtClient instance is None")

    def getCameraTableName(self, index: int) -> str:
        return f"camera{index}"

    def loadSettings(self):
        import yaml

        log("Loading settings...")
        with open(r"./config/settings.yml") as file:
            settings = yaml.full_load(file)

            camera_configs = settings["global"]["camera_configs"]

            for camera_index in camera_configs:
                self.addCamera(camera_index)
                self.default_pipeline_indexes[camera_index] = camera_configs[
                    camera_index
                ]["default_pipeline"]

            pipelines = settings["pipelines"]

            for index, _ in enumerate(pipelines):
                pipeline = pipelines[index]

                log(f"Loaded pipeline #{index} with type {pipeline['type']}")

                self.setPipelineSettings(index, pipeline["settings"])

                self.pipeline_types[index] = pipeline["type"]

        for camera_index in self.cameras.keys():
            pipeline = self.default_pipeline_indexes[camera_index]
            self.setPipelineByIndex(
                camera_index=camera_index,
                pipeline_index=pipeline,
            )
            log(f"Setup default pipeline (#{pipeline}) for camera ({camera_index})")

        log("Loaded pipelines successfully")
        self.setupNetworkTables()

    @staticmethod
    def setCameraConfigs(
        settings: Dict[str, Any],
        camera: UsbCamera,
        brightness: int = 0,
        contrast: int = 12,
        saturation: int = 25,
        hue: int = 50,
        exposure: int = 120,
        gain: int = 31,
        sharpness: int = 0,
        white_balance_auto: bool = False,
        gain_auto: bool = False,
        horizontal_flip: bool = False,
        vertical_flip: bool = False,
        power_line_frequency: int = 0,  # Enum: 0 (Disabled), 1 (50Hz)
    ):
        camera.setVideoMode(
            fps=settings.get("fps", 30),
            pixelFormat=VideoMode.PixelFormat.kMJPEG,
            width=int(settings["width"]),  # pyright: ignore
            height=int(settings["height"]),  # pyright: ignore
        )
        # Set brightness
        camera.setBrightness(settings.get("brightness", brightness))

        # Set contrast
        camera.getProperty("contrast").set(settings.get("contrast", contrast))

        # Set saturation
        camera.getProperty("saturation").set(settings.get("saturation", saturation))

        # Set hue
        camera.getProperty("hue").set(settings.get("hue", hue))

        # Set exposure
        camera.setExposureManual(settings.get("exposure", exposure))

        # Set gain
        camera.getProperty("gain").set(settings.get("gain", gain))

        # Set sharpness
        camera.getProperty("sharpness").set(settings.get("sharpness", sharpness))

        # Set white balance (automatic or manual)
        if settings.get("white_balance_automatic", white_balance_auto):
            camera.setWhiteBalanceAuto()
        else:
            camera.setWhiteBalanceManual(
                settings.get("white_balance", 0)
            )  # Adjust based on manual value in settings

        autoGain = settings.get("gain_automatic", gain_auto)
        if "gain_automatic" in settings.keys():
            camera.getProperty("gain_automatic").set(autoGain)
        else:
            camera.getProperty("raw_gain").set(
                settings.get("raw_gain", 20)
            )  # Use raw gain for manual gain adjustment

        # Set horizontal flip
        camera.getProperty("horizontal_flip").set(
            settings.get("horizontal_flip", horizontal_flip)
        )

        # Set vertical flip
        camera.getProperty("vertical_flip").set(
            settings.get("vertical_flip", vertical_flip)
        )

        # Set power line frequency (0: Disabled, 1: 50Hz)
        camera.getProperty("power_line_frequency").set(
            settings.get("power_line_frequency", power_line_frequency)
        )

    def setPipelineSettings(
        self,
        pipeline_index: int,
        settings: PipelineSettings.PipelineSettingsMap,
    ):
        self.pipeline_settings[pipeline_index] = PipelineSettings(settings)

    def cleanup(self):
        """
        Releases all cameras and closes OpenCV windows.
        """
        cv2.destroyAllWindows()

        for sub in self.pipeline_subscribers.values():
            name = sub.getTopic().getName()
            sub.close()
            log(f"Close sub : {name}")

        log("Cleaned up all resources.")<|MERGE_RESOLUTION|>--- conflicted
+++ resolved
@@ -120,11 +120,7 @@
 
         camera = CameraServer.startAutomaticCapture(
             f"{PipelineHandler.NT_TABLE}/{self.getCameraTableName(camera_index)}/input",
-<<<<<<< HEAD
-            0,
-=======
             path,
->>>>>>> bfe5aeb8
         )
 
         if camera.isConnected():
