--- conflicted
+++ resolved
@@ -57,12 +57,9 @@
           cp synapse_lib/vendordep/SynapseBridge.json SynapseBridge.json
           git add maven SynapseBridge.json
           git commit -m "Add vendordep Maven artifacts (dev)" || echo "No changes to commit"
-<<<<<<< HEAD
           git pull --rebase origin gh-pages || echo "No remote changes to pull"
           git push origin gh-pages
-=======
-          git push --force origin gh-pages
->>>>>>> 7a9bd78f
+
 
       - name: Upload SynapseBridge.json as artifact
         uses: actions/upload-artifact@v4
