--- conflicted
+++ resolved
@@ -247,10 +247,6 @@
             import synapse.hardware.metrics as metrics
 
             deviceInfo: DeviceInfoProto = DeviceInfoProto()
-<<<<<<< HEAD
-=======
-
->>>>>>> b4ed7bbc
             deviceInfo.ip = getIP()
 
             deviceInfo.platform = (
