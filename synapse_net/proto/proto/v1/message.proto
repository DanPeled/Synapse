--- conflicted
+++ resolved
@@ -21,14 +21,11 @@
     SetDefaultPipelineMessageProto set_default_pipeline = 10;
     int32 remove_pipeline_index = 11;
     LogMessageProto log = 12;
-<<<<<<< HEAD
     CameraPerformanceProto camera_performance = 13;
-=======
-    SetNetworkSettingsProto set_network_settings = 13;
->>>>>>> b4ed7bbc
+    SetNetworkSettingsProto set_network_settings = 14;
   }
 
-  repeated PipelineTypeProto pipeline_type_info = 14;
+  repeated PipelineTypeProto pipeline_type_info = 15;
 }
 
 // Enum for different message types in the protocol
@@ -47,12 +44,9 @@
   MESSAGE_TYPE_PROTO_DELETE_PIPELINE = 11;
   MESSAGE_TYPE_PROTO_LOG = 12;
   MESSAGE_TYPE_PROTO_SAVE = 13;
-<<<<<<< HEAD
   MESSAGE_TYPE_PROTO_REPORT_CAMERA_PERFORMANCE = 14;
-=======
-  MESSAGE_TYPE_PROTO_SET_NETWORK_SETTINGS = 14;
-  MESSAGE_TYPE_PROTO_REBOOT = 15;
-  MESSAGE_TYPE_PROTO_FORMAT = 16;
-  MESSAGE_TYPE_PROTO_RESTART_SYNAPSE = 17;
->>>>>>> b4ed7bbc
+  MESSAGE_TYPE_PROTO_SET_NETWORK_SETTINGS = 15;
+  MESSAGE_TYPE_PROTO_REBOOT = 16;
+  MESSAGE_TYPE_PROTO_FORMAT = 17;
+  MESSAGE_TYPE_PROTO_RESTART_SYNAPSE = 18;
 }